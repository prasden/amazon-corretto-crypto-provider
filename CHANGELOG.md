--- conflicted
+++ resolved
@@ -1,6 +1,5 @@
 # Changelog
 
-<<<<<<< HEAD
 ## EVP (Unreleased)
 (Temporarily marking it as 2.0)
 
@@ -9,7 +8,6 @@
 
 ### Patches
 * Correctly reject non-empty `PSource.PSpecified` values for RSA-OAEP.
-=======
 ## 1.7.0 (Unreleased)
 ### Improvements
 * Now uses [OpenSSL 1.1.1m](https://www.openssl.org/source/openssl-1.1.1m.tar.gz). [PR #173](https://github.com/corretto/amazon-corretto-crypto-provider/pull/173)
@@ -27,7 +25,6 @@
 ### Patches
 * Improve zeroization of DRBG output. [PR #162](https://github.com/corretto/amazon-corretto-crypto-provider/pull/162)
 
->>>>>>> 80b3fa91
 ## 1.6.1
 ### Patches
 * Fix an issue where a race condition can cause ACCP's MessageDigest hashing algorithms to return the same value for different inputs [PR #157](https://github.com/corretto/amazon-corretto-crypto-provider/pull/157)
