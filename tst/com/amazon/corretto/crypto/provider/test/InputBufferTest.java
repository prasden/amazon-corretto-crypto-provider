--- conflicted
+++ resolved
@@ -7,6 +7,7 @@
 import static com.amazon.corretto.crypto.provider.test.TestUtil.assumeMinimumVersion;
 import static com.amazon.corretto.crypto.provider.test.TestUtil.assertThrows;
 import static com.amazon.corretto.crypto.provider.test.TestUtil.sneakyConstruct;
+import static com.amazon.corretto.crypto.provider.test.TestUtil.NATIVE_PROVIDER;
 import static org.junit.jupiter.api.Assertions.assertArrayEquals;
 import static org.junit.jupiter.api.Assertions.assertEquals;
 
@@ -17,7 +18,6 @@
 
 import org.junit.jupiter.api.Test;
 
-import com.amazon.corretto.crypto.provider.AmazonCorrettoCryptoProvider;
 import com.amazon.corretto.crypto.provider.InputBuffer;
 import org.junit.jupiter.api.extension.ExtendWith;
 import org.junit.jupiter.api.parallel.Execution;
@@ -29,8 +29,6 @@
 @Execution(ExecutionMode.CONCURRENT)
 @ResourceLock(value = TestUtil.RESOURCE_GLOBAL, mode = ResourceAccessMode.READ)
 public class InputBufferTest {
-    private static final AmazonCorrettoCryptoProvider PROVIDER = AmazonCorrettoCryptoProvider.INSTANCE; // used for version checks
-
     @SuppressWarnings("unchecked")
     private <T, S> InputBuffer<T, S, RuntimeException> getBuffer(int capacity) {
       try {
@@ -43,24 +41,19 @@
     @Test
     public void requiresPositiveCapacity() throws Throwable {
         assertThrows(IllegalArgumentException.class, () -> sneakyConstruct(InputBuffer.class.getName(), Integer.valueOf(-1)));
-        assumeMinimumVersion("1.1.1", AmazonCorrettoCryptoProvider.INSTANCE);
+        assumeMinimumVersion("1.1.1", NATIVE_PROVIDER);
         assertThrows(IllegalArgumentException.class, () -> sneakyConstruct(InputBuffer.class.getName(), Integer.valueOf(0)));
     }
 
     @Test
     public void minimalCase() {
-        assumeMinimumVersion("1.6.1", AmazonCorrettoCryptoProvider.INSTANCE);
+        assumeMinimumVersion("1.6.1", NATIVE_PROVIDER);
         // Just tests the bare minimum configuration and ensures things are properly buffered
         byte[] expected = new byte[]{0, 1, 2, 3, 4, 5, 6, 7, 8, 9, 10, 11, 12, 13, 14, 15, 16};
         final ByteBuffer result = ByteBuffer.allocate(17);
 
-<<<<<<< HEAD
         final InputBuffer<byte[], ByteBuffer, RuntimeException> buffer = getBuffer(4);
-        buffer.withInitialStateSupplier(() -> { return result; })
-=======
-        final InputBuffer<byte[], ByteBuffer> buffer = getBuffer(4);
         buffer.withInitialStateSupplier((s) -> { return result; })
->>>>>>> a72c6de3
               .withUpdater((ctx, src, offset, length) -> ctx.put(src, offset, length))
               .withDoFinal(ByteBuffer::array);
 
@@ -93,18 +86,13 @@
 
     @Test
     public void singleByteUpdates() {
-        assumeMinimumVersion("1.6.1", AmazonCorrettoCryptoProvider.INSTANCE);
+        assumeMinimumVersion("1.6.1", NATIVE_PROVIDER);
         byte[] expected = new byte[]{0, 1, 2, 3, 4, 5, 6, 7, 8, 9, 10, 11, 12, 13, 14, 15, 16};
         final ByteBuffer result = ByteBuffer.allocate(2);
         // In all cases, the byte being processed should be exactly one byte and one byte behind.
 
-<<<<<<< HEAD
         final InputBuffer<byte[], ByteBuffer, RuntimeException> buffer = getBuffer(1);
-        buffer.withInitialStateSupplier(() -> { return result; })
-=======
-        final InputBuffer<byte[], ByteBuffer> buffer = getBuffer(1);
         buffer.withInitialStateSupplier((s) -> { return result; })
->>>>>>> a72c6de3
               .withUpdater((ctx, src, offset, length) -> ctx.put(src, offset, length))
               .withDoFinal(ByteBuffer::array);
 
@@ -154,20 +142,15 @@
     // Suppress redundant cast warnings; they're redundant in java 9 but not java 8
     @SuppressWarnings({"cast", "RedundantCast"})
     public void prefersBufferHandlers() {
-        assumeMinimumVersion("1.6.1", AmazonCorrettoCryptoProvider.INSTANCE);
+        assumeMinimumVersion("1.6.1", NATIVE_PROVIDER);
         byte[] expected = new byte[]{0, 1, 2, 3, 4, 5, 6, 7, 8, 9, 10, 11, 12, 13, 14, 15, 16};
         final ByteBuffer result = ByteBuffer.allocate(17);
         final ByteBuffer direct = ByteBuffer.allocateDirect(17);
         direct.put(expected).flip();
         
         // By leaving other handlers null, I'll force an exception if they are used
-<<<<<<< HEAD
         final InputBuffer<byte[], ByteBuffer, RuntimeException> buffer = getBuffer(1);
-        buffer.withInitialStateSupplier(() -> { return result;} )
-=======
-        final InputBuffer<byte[], ByteBuffer> buffer = getBuffer(1);
         buffer.withInitialStateSupplier((s) -> { return result;} )
->>>>>>> a72c6de3
               .withUpdater((ctx, src) -> ctx.put(src))
               .withDoFinal(ByteBuffer::array);
         
@@ -189,15 +172,10 @@
     @SuppressWarnings("unchecked")
     @Test
     public void cloneDuplicatesBufferAndState() throws Throwable {
-        assumeMinimumVersion("1.6.1", AmazonCorrettoCryptoProvider.INSTANCE);
+        assumeMinimumVersion("1.6.1", NATIVE_PROVIDER);
         byte[] expected = new byte[]{0, 1, 2, 3, 4, 5, 6, 7, 8, 9, 10, 11, 12, 13, 14, 15};
-<<<<<<< HEAD
         final InputBuffer<byte[], ByteArrayOutputStream, RuntimeException> buffer1 = getBuffer(16);
-        buffer1.withInitialStateSupplier(ByteArrayOutputStream::new)
-=======
-        final InputBuffer<byte[], ByteArrayOutputStream> buffer1 = getBuffer(16);
         buffer1.withInitialStateSupplier((s) -> new ByteArrayOutputStream())
->>>>>>> a72c6de3
               .withUpdater((state, src, offset, length) -> { state.write(src, offset, length); })
               .withDoFinal(ByteArrayOutputStream::toByteArray)
               .withStateCloner((state) -> {
@@ -238,14 +216,9 @@
 
     @Test
     public void cantCloneUncloneable() throws Throwable {
-<<<<<<< HEAD
+        assumeMinimumVersion("1.6.1", NATIVE_PROVIDER);
         final InputBuffer<byte[], byte[], RuntimeException> buffer = getBuffer(8);
-        buffer.withInitialStateSupplier(() -> { return new byte[128]; } )
-=======
-        assumeMinimumVersion("1.6.1", AmazonCorrettoCryptoProvider.INSTANCE);
-        final InputBuffer<byte[], byte[]> buffer = getBuffer(8);
         buffer.withInitialStateSupplier((s) -> { return new byte[128]; } )
->>>>>>> a72c6de3
               .withUpdater((state, src, offset, length) -> { System.arraycopy(src, offset, state, 0, length); })
               .withDoFinal((state) -> state.clone());
 
@@ -256,14 +229,9 @@
 
     @Test
     public void nullStateProperlyHandled() throws Throwable {
-<<<<<<< HEAD
+      assumeMinimumVersion("1.6.1", NATIVE_PROVIDER);
       InputBuffer<byte[], byte[], RuntimeException> buffer = getBuffer(4);
-      buffer.withInitialStateSupplier(() -> {
-=======
-      assumeMinimumVersion("1.6.1", AmazonCorrettoCryptoProvider.INSTANCE);
-      InputBuffer<byte[], byte[]> buffer = getBuffer(4);
       buffer.withInitialStateSupplier((s) -> {
->>>>>>> a72c6de3
         return new byte[4];
       }).withUpdater((state, src, offset, length) -> {
         System.arraycopy(src, offset, state, 0, length);
