// Copyright Amazon.com Inc. or its affiliates. All Rights Reserved.
// SPDX-License-Identifier: Apache-2.0

import groovy.xml.*

plugins {
    id 'maven-publish'
    id 'signing'
}

group = 'software.amazon.cryptools'
<<<<<<< HEAD
version = '2.0.0'
=======
version = '1.6.1'
>>>>>>> 93da63c2

def openssl_version = '1.1.1j'
def opensslSrcPath = "${buildDir}/openssl/openssl-${openssl_version}"

configurations {
    openssl
    jacocoAgent
    testDep.extendsFrom(jacocoAgent)
    stagingJar
    testRunner
}

repositories {
    mavenCentral {
        content { excludeGroup("openssl-src") }
    }
    // Fake Ivy Repository for current OpenSSL sources
    ivy {
        url 'https://www.openssl.org/source/'
            patternLayout {
            artifact '/[module]-[revision].[ext]'
        }
            metadataSources { artifact() }
            content { includeGroup("openssl-src") }
    }
    // Fake Ivy Repository for old OpenSSL sources
    ivy {
        url 'https://www.openssl.org/source/old/1.1.1/'
            patternLayout {
            artifact '/[module]-[revision].[ext]'
        }
        metadataSources { artifact() }
        content { includeGroup("openssl-src") }
    }
}

dependencies {
    // Separate so we can extract the jar for the agent specifically
    jacocoAgent group: 'org.jacoco', name: 'org.jacoco.agent', version: '0.8.3', classifier: 'runtime'

    // Separate so we can extract the jar for the runner specifically
    testRunner group: 'org.junit.platform', name: 'junit-platform-console-standalone', version: '1.6.2'

    testDep 'org.junit.jupiter:junit-jupiter:5.6.2'
    testDep 'org.junit.vintage:junit-vintage-engine:5.6.2'
    testDep 'org.bouncycastle:bcprov-debug-jdk15on:1.65'
    testDep 'org.bouncycastle:bcpkix-jdk15on:1.65'
    testDep 'commons-codec:commons-codec:1.12'
    testDep 'org.hamcrest:hamcrest:2.1'
    testDep 'org.jacoco:org.jacoco.core:0.8.3'
    testDep 'org.jacoco:org.jacoco.report:0.8.3'

    openssl "openssl-src:openssl:${openssl_version}@tar.gz"
}

defaultTasks 'release'

task getOpensslSrc(type: Copy) {
    def tarPath = project.configurations.openssl.find {it.name.startsWith("openssl-") }
    def tarFile = file(tarPath)

    doFirst {
        exec {
            workingDir tarFile.parent
            commandLine 'sha256sum', '--check', "${projectDir}/openssl.sha256"
        }

        mkdir "${buildDir}/openssl/bin"
    }

    def outputDir = file("${buildDir}/openssl/")
    from tarTree(tarFile)
    into outputDir

    doLast {
        // Remove this once the patch is incorporated into an official OpenSSL release
        ant.patch(patchfile: "${projectDir}/arm.patch",
            dir: opensslSrcPath,
            strip: 1)
    }
}

task buildOpenSsl {
    outputs.dir("${buildDir}/openssl/bin/")
    dependsOn getOpensslSrc

    doLast {
        exec {
            workingDir opensslSrcPath
            executable './config'
            args '-fPIC', '-ffunction-sections', '-fdata-sections', "--prefix=${buildDir}/openssl/bin"
            args 'no-autoload-config', 'no-capieng', 'no-cms', 'no-comp', 'no-ct', 'no-dgram', 'no-devcryptoeng'
            args 'no-gost', 'no-hw-padlock', 'no-nextprotoneg', 'no-ocsp', 'no-psk', 'no-rfc3779', 'no-shared'
            args 'no-sock', 'no-srp', 'no-srtp', 'threads', 'no-ts',  "no-bf", "no-cast", "no-md2", "no-rc2"
            args "no-rc4", "no-rc5", "no-srp", 'no-comp', 'no-hw', 'no-mdc2'
        }
        exec {
            workingDir opensslSrcPath
            commandLine 'make', 'depend'
        }
        exec {
            workingDir opensslSrcPath
            commandLine 'make', '-j', Runtime.runtime.availableProcessors()
        }
        exec {
            workingDir opensslSrcPath
            commandLine 'make', 'install_sw'
        }
    }
}

task executeCmake(type: Exec) {
    outputs.dir("${buildDir}/cmake")
    inputs.dir("${buildDir}/openssl/bin/")
    inputs.dir("${projectDir}/src")
    inputs.dir("${projectDir}/tst")
    inputs.dir("${projectDir}/csrc")
    inputs.dir("${projectDir}/CMake")
    inputs.dir("${projectDir}/etc")
    inputs.dir("${projectDir}/extra-jar-files")
    inputs.dir("${projectDir}/test-data")
    inputs.dir("${projectDir}/template-src")

    dependsOn buildOpenSsl

    workingDir "${buildDir}/cmake"
    def prebuiltJar = null
    if (project.hasProperty('stagingUrl')) {
        mkdir "${buildDir}/tmp"
        exec {
            workingDir "${buildDir}/tmp"
            commandLine 'wget', "${stagingUrl}/software/amazon/cryptools/${project.name}/${stagingVersion}/${project.name}-${stagingVersion}-linux-x86_64.jar"
        }
        prebuiltJar = "${buildDir}/tmp/${project.name}-${stagingVersion}-linux-x86_64.jar"
    } else if (System.properties['prebuiltJar'] != null) {
        prebuiltJar = "${projectDir}/" + System.properties['prebuiltJar']
    }

    executable 'cmake'
    args 'cmake', "-DTEST_CLASSPATH=${configurations.testDep.asPath}", "-DJACOCO_AGENT_JAR=${configurations.jacocoAgent.singleFile}"
    args "-DOPENSSL_ROOT_DIR=${buildDir}/openssl/bin", '-DCMAKE_BUILD_TYPE=Release', '-DPROVIDER_VERSION_STRING=' + version
    args "-DTEST_RUNNER_JAR=${configurations.testRunner.singleFile}"

    if (prebuiltJar != null) {
       args '-DSIGNED_JAR=' + prebuiltJar
    }

    if (System.properties['TEST_JAVA_HOME'] != null) {
        args '-DTEST_JAVA_HOME=' + System.properties['TEST_JAVA_HOME']
    }

    if (System.properties['SINGLE_TEST'] != null) {
        args '-DSINGLE_TEST=' + System.properties['SINGLE_TEST']

    }
    args projectDir
}

task build_objects {
    dependsOn executeCmake
    inputs.file("${buildDir}/cmake/Makefile")
    outputs.file("${buildDir}/cmake/AmazonCorrettoCryptoProvider.jar")

    doLast {
      exec {
        workingDir "${buildDir}/cmake"

        commandLine 'make', '-j', Runtime.runtime.availableProcessors(), 'accp-jar'
      }
    }
}

task build(overwrite:true) {
    dependsOn build_objects
    outputs.file("${buildDir}/lib/AmazonCorrettoCryptoProvider.jar")
    doLast {
        mkdir "${buildDir}/lib"
        if (project.hasProperty('jcecertAlias')) {
            ant.signjar(
                alias: jcecertAlias,
                jar: "${buildDir}/cmake/AmazonCorrettoCryptoProvider.jar",
                destDir: "${buildDir}/lib",
                storepass: jcecertPassword,
                keystore: "${project.gradle.gradleUserHomeDir}/${jcecertJks}",
                tsaurl: "http://timestamp.digicert.com"
            )
        } else {
            copy {
                from("${buildDir}/cmake") {
                    include 'AmazonCorrettoCryptoProvider.jar'
                }
                into "${buildDir}/lib"
            }
        }
    }
}

task emptyJar(type: Jar) {
    archiveFileName = 'empty.jar'
    archiveClassifier = null
    destinationDirectory = file("${buildDir}/lib")
}

task javadoc(type: Jar) {
    dependsOn executeCmake
    doFirst {
        mkdir "${buildDir}/lib"
        exec {
            workingDir "${buildDir}/cmake"
            commandLine 'make', 'javadoc'
        }
    }
    archiveFileName = 'AmazonCorrettoCryptoProvider-javadoc.jar'
    archiveClassifier = 'javadoc'
    destinationDirectory = file("${buildDir}/lib")
    from "${buildDir}/cmake/javadoc/AmazonCorrettoCryptoProvider/"
}

task src_jar {
    dependsOn executeCmake
    outputs.file("${buildDir}/lib/AmazonCorrettoCryptoProvider-sources.jar")
    doLast {
        mkdir "${buildDir}/lib"
        exec {
            workingDir "${buildDir}/cmake"
            commandLine 'make', 'accp-jar-source'
        }
        copy {
            from("${buildDir}/cmake") {
                include 'AmazonCorrettoCryptoProvider-sources.jar'
            }
            into "${buildDir}/lib"
        }
    }
}

task test_extra_checks(type: Exec) {
    dependsOn executeCmake
    workingDir "${buildDir}/cmake"
    commandLine 'make', 'check-junit-extra-checks'
}

task test(type: Exec) {
    dependsOn executeCmake
    workingDir "${buildDir}/cmake"
    commandLine 'make', 'check'
}

task single_test(type: Exec) {
    dependsOn executeCmake
    workingDir "${buildDir}/cmake"
    commandLine 'make', 'check-junit-single'
}

task test_integration(type: Exec) {
    dependsOn executeCmake
    workingDir "${buildDir}/cmake"
    commandLine 'make', 'check-integration'
}

task test_integration_extra_checks(type: Exec) {
    dependsOn executeCmake
    workingDir "${buildDir}/cmake"
    commandLine 'make', 'check-integration-extra-checks'
}

task dieharder(type: Exec) {
    dependsOn executeCmake
    workingDir "${buildDir}/cmake"
    commandLine 'make', 'check-dieharder'
}

task dieharder_threads(type: Exec) {
    dependsOn executeCmake
    workingDir "${buildDir}/cmake"
    commandLine 'make', 'check-dieharder-threads'
}

task dieharder_all {
    dependsOn dieharder, dieharder_threads
}

task coverage_clean(type: Delete) {
    delete fileTree("${buildDir}/cmake-coverage") {
        include '**/*.gcda'
    }
    delete "${buildDir}/reports/cpp"
}

task coverage_cmake(type: Exec) {
    dependsOn coverage_clean, buildOpenSsl
    doFirst {
        if (System.properties['prebuiltJar'] != null) {
            ant.fail("Cannot run coverage with a prebuilt jar")
        }
        mkdir "${buildDir}/cmake-coverage"
    }
    workingDir "${buildDir}/cmake-coverage"
    executable 'cmake'
    args "-DTEST_CLASSPATH=${configurations.testDep.asPath}"
    args "-DJACOCO_AGENT_JAR=${configurations.jacocoAgent.singleFile}"
    args "-DOPENSSL_ROOT_DIR=${buildDir}/openssl/bin"
    args '-DCMAKE_BUILD_TYPE=Coverage', '-DCOVERAGE=ON', '-DENABLE_NATIVE_TEST_HOOKS=ON'
    args '-DPROVIDER_VERSION_STRING=' + version, projectDir
    args "-DTEST_RUNNER_JAR=${configurations.testRunner.singleFile}"

    if (System.properties['SINGLE_TEST'] != null) {
        args '-DSINGLE_TEST=' + System.properties['SINGLE_TEST']

    }

}

task coverage_exec(type: Exec) {
    dependsOn coverage_cmake, coverage_clean
    doFirst {
        if (System.properties['prebuiltJar'] != null) {
            ant.fail("Cannot run coverage with a prebuilt jar")
        }
    }
    workingDir "${buildDir}/cmake-coverage"
    commandLine 'make', 'coverage'
}

task coverage_java_report(type: Copy) {
    doFirst {
        mkdir "${buildDir}/reports/java"
    }
    dependsOn coverage_exec

    from "${buildDir}/cmake-coverage/coverage/results/html/"
    into "${buildDir}/reports/java"
}

task coverage_cpp_report {
    dependsOn coverage_exec
    doFirst {
        mkdir "${buildDir}/reports/cpp"
    }
    doLast {
        exec {
            workingDir "${buildDir}/cmake-coverage"
            commandLine 'lcov', '--capture', '--directory', "${buildDir}/cmake-coverage/CMakeFiles/amazonCorrettoCryptoProvider.dir/csrc", '--output-file', "${buildDir}/cmake-coverage/coverage.info", '--rc', 'lcov_branch_coverage=1'
        }
        // Convert absolute to relative paths
        exec {
            workingDir "${buildDir}/cmake-coverage"
            commandLine 'perl', '-i', '-pe', "s[^SF:${projectDir}/*][SF:]", "${buildDir}/cmake-coverage/coverage.info"
        }
        // lcov captures coverage data for inline functions in system headers; strip this out to avoid
        // polluting our metrics with unused STL code.
        exec {
            workingDir "${buildDir}/cmake-coverage"
            commandLine 'lcov', '-e', "${buildDir}/cmake-coverage/coverage.info", 'csrc/*', '--rc', 'lcov_branch_coverage=1'
            standardOutput = new FileOutputStream("${buildDir}/reports/cpp/coverage.info")
        }
        exec {
             workingDir projectDir
             commandLine 'genhtml', '-o', "${buildDir}/reports/cpp", '--rc', 'genhtml_branch_coverage=1', "${buildDir}/reports/cpp/coverage.info"
        }
    }
}

task coverage {
    dependsOn coverage_java_report, coverage_cpp_report
}

task release {
    dependsOn build, test, coverage, javadoc, src_jar
}

task overkill {
    dependsOn test, test_extra_checks, test_integration, test_integration_extra_checks, dieharder_all
}


if (project.hasProperty('mavenUser') && project.hasProperty('jcecertAlias')) {
    publishing {
        publications {
            mavenJava(MavenPublication) {
                artifactId = project.name
                artifact source: file("${buildDir}/lib/AmazonCorrettoCryptoProvider.jar"),classifier:"linux-x86_64",extension:"jar"
                artifact emptyJar
                artifact javadoc
                artifact source: file("${buildDir}/lib/AmazonCorrettoCryptoProvider-sources.jar"),classifier:"sources",extension:"jar"

                pom {
                    name = "Amazon Corretto Crypto Provider"
                    description = 'The Amazon Corretto Crypto Provider (ACCP) is a collection of high-performance cryptographic implementations exposed via the standard JCA/JCE interfaces.'
                    url = 'https://github.com/corretto/amazon-corretto-crypto-provider'
                    licenses {
                        license {
                            name = 'The Apache License, Version 2.0'
                            url = 'http://www.apache.org/licenses/LICENSE-2.0.txt'
                        }
                    }
                    scm {
                        url = 'https://github.com/corretto/amazon-corretto-crypto-provider.git'
                        connection = 'scm:git:git@github.com:corretto/amazon-corretto-crypto-provider.git'
                        developerConnection = 'scm:git:git@github.com:corretto/amazon-corretto-crypto-provider.git'
                    }
                    developers {
                        developer {
                            id = 'amazonwebservices'
                            organization = 'Amazon Web Services'
                            organizationUrl = 'https://aws.amazon.com'
                        }
                    }
                }
            }
        }
        repositories {
            maven {
                url = 'https://aws.oss.sonatype.org/service/local/staging/deploy/maven2/'
                credentials {
                    username mavenUser
                    password mavenPassword
                }
            }
        }
    }

    signing {
        sign publishing.publications.mavenJava
    }
} else {
    task publish(overwrite: true) {
        doFirst {
            ant.fail('Insufficient configuration for publishing')
        }
    }

    task sign(overwrite: true) {
        doFirst {
            ant.fail('Insufficient configuration for signing')
        }
    }

}

task clean(overwrite: true, type: Delete) {
   delete "${buildDir}/cmake"
   delete "${buildDir}/cmake-coverage"
   delete "${buildDir}/lib"
   delete "${buildDir}/reports"
   delete "${buildDir}/publications"
}

task deep_clean(type: Delete) {
   delete buildDir
}

<<<<<<< HEAD
task cmake_clean(type: Delete) {
    delete "${buildDir}/cmake"
}
=======
task generateEclipseClasspath {
    doLast {
        file(".classpath").withWriter { writer ->
            // Create MarkupBuilder with 4 space indent
            def xml = new MarkupBuilder(new IndentPrinter(writer, "    ", true))

            xml.doubleQuotes = true
            xml.mkp.xmlDeclaration(version: '1.0', encoding: 'utf-8')
            xml.classpath {
                classpathentry('kind': 'con', 'path': 'org.eclipse.jdt.launching.JRE_CONTAINER') {
                    attributes {
                        attribute('name': 'module', 'value': 'true')
                    }
                }
                classpathentry('kind': 'src', 'output': 'build/eclipse/src', 'path': 'src')
                classpathentry('kind': 'src', 'output': 'build/eclipse/template-src', 'path': 'template-src')
                classpathentry('kind': 'src', 'output': 'build/eclipse/tst', 'path': 'tst') {
                    attributes {
                        attribute('name': 'test', 'value': 'true')
                    }
                }
                classpathentry('kind': 'src', 'output': 'build/eclipse/src', 'path': 'build/cmake/generated-java') {
                    attributes {
                        attribute('name': 'optional', 'value': 'true')
                    }
                }
                classpathentry('kind': 'src', 'output': 'build/eclipse/src', 'path': 'build/coverage-cmake/generated-java') {
                    attributes {
                        attribute('name': 'optional', 'value': 'true')
                    }
                }

                configurations.testDep.files.each{f ->
                    classpathentry('kind': 'lib', 'path': f) {
                        attribute('name': 'test', 'value': 'true')
                    }
                }
            } // xml.classpath
        } // file.withWriter
    } // doLast
} // generateEclipseClasspath
>>>>>>> 93da63c2
<|MERGE_RESOLUTION|>--- conflicted
+++ resolved
@@ -9,11 +9,7 @@
 }
 
 group = 'software.amazon.cryptools'
-<<<<<<< HEAD
 version = '2.0.0'
-=======
-version = '1.6.1'
->>>>>>> 93da63c2
 
 def openssl_version = '1.1.1j'
 def opensslSrcPath = "${buildDir}/openssl/openssl-${openssl_version}"
@@ -466,11 +462,10 @@
    delete buildDir
 }
 
-<<<<<<< HEAD
 task cmake_clean(type: Delete) {
     delete "${buildDir}/cmake"
-}
-=======
+    delete "${buildDir}/cmake-coverage"
+}
 task generateEclipseClasspath {
     doLast {
         file(".classpath").withWriter { writer ->
@@ -511,5 +506,4 @@
             } // xml.classpath
         } // file.withWriter
     } // doLast
-} // generateEclipseClasspath
->>>>>>> 93da63c2
+} // generateEclipseClasspath